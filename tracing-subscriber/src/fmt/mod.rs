--- conflicted
+++ resolved
@@ -409,11 +409,7 @@
 ///
 /// [formatting subscriber]: Subscriber
 /// [composed]: super::subscribe
-<<<<<<< HEAD
 pub fn subscriber() -> Subscriber {
-=======
-pub fn subscriber<C>() -> Subscriber<C> {
->>>>>>> c848820f
     Subscriber::default()
 }
 
